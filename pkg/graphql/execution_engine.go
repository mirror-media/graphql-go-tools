package graphql

import (
	"bytes"
	"context"
	"encoding/json"
	"hash"
	"io"
	"io/ioutil"
	"net/http"
	"sync"

	"github.com/cespare/xxhash"
	"github.com/jensneuse/abstractlogger"

	"github.com/jensneuse/graphql-go-tools/pkg/astprinter"
	"github.com/jensneuse/graphql-go-tools/pkg/execution"
	"github.com/jensneuse/graphql-go-tools/pkg/execution/datasource"
	"github.com/jensneuse/graphql-go-tools/pkg/operationreport"
)

type DataSourceHttpJsonOptions struct {
	HttpClient         *http.Client
	WhitelistedSchemes []string
}

type DataSourceGraphqlOptions struct {
	HttpClient         *http.Client
	WhitelistedSchemes []string
}

type ExecutionOptions struct {
	ExtraArguments json.RawMessage
}

type ExecutionEngine struct {
	logger           abstractlogger.Logger
	basePlanner      *datasource.BasePlanner
	executorPool     *sync.Pool
	plannerPool      *sync.Pool
	printerPool      *sync.Pool
	hash64Pool       *sync.Pool
	schema           *Schema
	queryPlanCache   map[uint64]execution.RootNode
	queryPlanCacheMu sync.RWMutex
}

func NewExecutionEngine(logger abstractlogger.Logger, schema *Schema, plannerConfig datasource.PlannerConfiguration) (*ExecutionEngine, error) {

	basePlanner, err := datasource.NewBaseDataSourcePlanner(schema.rawInput, plannerConfig, logger)
	if err != nil {
		return nil, err
	}

	return &ExecutionEngine{
		logger:      logger,
		basePlanner: basePlanner,
		executorPool: &sync.Pool{
			New: func() interface{} {
				return execution.NewExecutor(nil)
			},
		},
		plannerPool: &sync.Pool{
			New: func() interface{} {
				return execution.NewPlanner(basePlanner)
			},
		},
		hash64Pool: &sync.Pool{
			New: func() interface{} {
				return xxhash.New()
			},
		},
		printerPool: &sync.Pool{
			New: func() interface{} {
				return &astprinter.Printer{}
			},
		},
		schema:         schema,
		queryPlanCache: make(map[uint64]execution.RootNode, 1024),
	}, nil
}

func (e *ExecutionEngine) AddHttpJsonDataSource(name string) error {
	return e.AddHttpJsonDataSourceWithOptions(name, DataSourceHttpJsonOptions{})
}

func (e *ExecutionEngine) AddHttpJsonDataSourceWithOptions(name string, options DataSourceHttpJsonOptions) error {
	httpJsonFactoryFactory := &datasource.HttpJsonDataSourcePlannerFactoryFactory{}

	if options.HttpClient != nil {
		httpJsonFactoryFactory.Client = options.HttpClient
	}

	if len(options.WhitelistedSchemes) > 0 {
		httpJsonFactoryFactory.WhitelistedSchemes = options.WhitelistedSchemes
	}

	return e.AddDataSource(name, httpJsonFactoryFactory)
}

func (e *ExecutionEngine) AddGraphqlDataSource(name string) error {
	return e.AddGraphqlDataSourceWithOptions(name, DataSourceGraphqlOptions{})
}

func (e *ExecutionEngine) AddGraphqlDataSourceWithOptions(name string, options DataSourceGraphqlOptions) error {
	graphqlFactoryFactory := &datasource.GraphQLDataSourcePlannerFactoryFactory{}

	if options.HttpClient != nil {
		graphqlFactoryFactory.Client = options.HttpClient
	}

	if len(options.WhitelistedSchemes) > 0 {
		graphqlFactoryFactory.WhitelistedSchemes = options.WhitelistedSchemes
	}

	return e.AddDataSource(name, graphqlFactoryFactory)
}

func (e *ExecutionEngine) AddDataSource(name string, plannerFactoryFactory datasource.PlannerFactoryFactory) error {
	return e.basePlanner.RegisterDataSourcePlannerFactory(name, plannerFactoryFactory)
}

func (e *ExecutionEngine) ExecuteWithWriter(ctx context.Context, operation *Request, writer io.Writer, options ExecutionOptions) error {
	var report operationreport.Report

	if !operation.IsNormalized() {
		normalizationResult, err := operation.Normalize(e.schema)
		if err != nil {
			return err
		}

		if !normalizationResult.Successful {
			return normalizationResult.Errors
		}
	}

<<<<<<< HEAD
	operationID, err := e.operationID(operation)
	if err != nil {
		return err
	}

	e.queryPlanCacheMu.RLock()
	plan, exists := e.queryPlanCache[operationID]
	e.queryPlanCacheMu.RUnlock()
	if !exists {
		planner := e.plannerPool.Get().(*execution.Planner)
		plan = planner.Plan(&operation.document, e.basePlanner.Definition, &report)
		e.plannerPool.Put(planner)
		if report.HasErrors() {
			return report
		}
		e.queryPlanCacheMu.Lock()
		e.queryPlanCache[operationID] = plan
		e.queryPlanCacheMu.Unlock()
=======
	planner := execution.NewPlanner(e.basePlanner)
	plan := planner.Plan(&operation.document, e.basePlanner.Definition, operation.OperationName, &report)
	if report.HasErrors() {
		return report
>>>>>>> 9360a74c
	}

	variables, extraArguments := execution.VariablesFromJson(operation.Variables, options.ExtraArguments)
	executionContext := execution.Context{
		Context:        ctx,
		Variables:      variables,
		ExtraArguments: extraArguments,
	}

	poolExecutor := e.executorPool.Get().(*execution.Executor)
	defer e.executorPool.Put(poolExecutor)
	return poolExecutor.Execute(executionContext, plan, writer)
}

func (e *ExecutionEngine) operationID(operation *Request) (uint64, error) {
	hash64 := e.hash64Pool.Get().(hash.Hash64)
	printer := e.printerPool.Get().(*astprinter.Printer)
	err := printer.Print(&operation.document, &e.schema.document, hash64)
	result := hash64.Sum64()
	hash64.Reset()
	e.hash64Pool.Put(hash64)
	e.printerPool.Put(printer)
	return result, err
}

func (e *ExecutionEngine) Execute(ctx context.Context, operation *Request, options ExecutionOptions) (*ExecutionResult, error) {
	var buf bytes.Buffer
	err := e.ExecuteWithWriter(ctx, operation, &buf, options)
	return &ExecutionResult{&buf}, err
}

type ExecutionResult struct {
	buf *bytes.Buffer
}

func (r *ExecutionResult) Buffer() *bytes.Buffer {
	return r.buf
}

func (r *ExecutionResult) GetAsHTTPResponse() (res *http.Response) {
	if r.buf == nil {
		return
	}

	res = &http.Response{}
	res.Body = ioutil.NopCloser(r.buf)
	res.Header = make(http.Header)
	res.StatusCode = 200

	res.Header.Set("Content-Type", "application/json")

	return
}<|MERGE_RESOLUTION|>--- conflicted
+++ resolved
@@ -134,7 +134,6 @@
 		}
 	}
 
-<<<<<<< HEAD
 	operationID, err := e.operationID(operation)
 	if err != nil {
 		return err
@@ -145,7 +144,7 @@
 	e.queryPlanCacheMu.RUnlock()
 	if !exists {
 		planner := e.plannerPool.Get().(*execution.Planner)
-		plan = planner.Plan(&operation.document, e.basePlanner.Definition, &report)
+		plan = planner.Plan(&operation.document, e.basePlanner.Definition, operation.OperationName, &report)
 		e.plannerPool.Put(planner)
 		if report.HasErrors() {
 			return report
@@ -153,12 +152,6 @@
 		e.queryPlanCacheMu.Lock()
 		e.queryPlanCache[operationID] = plan
 		e.queryPlanCacheMu.Unlock()
-=======
-	planner := execution.NewPlanner(e.basePlanner)
-	plan := planner.Plan(&operation.document, e.basePlanner.Definition, operation.OperationName, &report)
-	if report.HasErrors() {
-		return report
->>>>>>> 9360a74c
 	}
 
 	variables, extraArguments := execution.VariablesFromJson(operation.Variables, options.ExtraArguments)
