package graphql

import (
	"bytes"
	"context"
	"encoding/json"
	"io/ioutil"
	"net/http"
	"net/http/httptest"
	"sync"
	"testing"

	"github.com/jensneuse/abstractlogger"
	"github.com/stretchr/testify/assert"
	"github.com/stretchr/testify/require"

	"github.com/jensneuse/graphql-go-tools/pkg/execution/datasource"
	"github.com/jensneuse/graphql-go-tools/pkg/starwars"
)

type testRoundTripper func(req *http.Request) *http.Response

func (t testRoundTripper) RoundTrip(req *http.Request) (*http.Response, error) {
	return t(req), nil
}

func TestExecutionEngine_ExecuteWithOptions(t *testing.T) {
	schema := starwarsSchema(t)
	extraVariables := map[string]string{
		"request": `{"Authorization": "Bearer ey123"}`,
	}
	extraVariablesBytes, err := json.Marshal(extraVariables)
	require.NoError(t, err)

	t.Run("execute with custom roundtripper for simple hero query on HttpJsonDatasource", func(t *testing.T) {
		query := starwars.LoadQuery(t, starwars.FileSimpleHeroQuery, nil)
		request := Request{}
		err := UnmarshalRequest(bytes.NewBuffer(query), &request)
		require.NoError(t, err)

		plannerConfig := datasource.PlannerConfiguration{
			TypeFieldConfigurations: []datasource.TypeFieldConfiguration{
				{
					TypeName:  "Query",
					FieldName: "hero",
					Mapping: &datasource.MappingConfiguration{
						Disabled: false,
						Path:     "hero",
					},
					DataSource: datasource.SourceConfig{
						Name: "HttpJsonDataSource",
						Config: func() []byte {
							data, _ := json.Marshal(datasource.HttpJsonDataSourceConfig{
								Host: "example.com",
								URL:  "/",
								Method: func() *string {
									method := "GET"
									return &method
								}(),
								DefaultTypeName: func() *string {
									typeName := "Hero"
									return &typeName
								}(),
							})
							return data
						}(),
					},
				},
			},
		}

		roundTripper := testRoundTripper(func(req *http.Request) *http.Response {
			assert.Equal(t, "example.com", req.URL.Host)
			assert.Equal(t, "/", req.URL.Path)

			body := bytes.NewBuffer([]byte(`{"hero": {"name": "Luke Skywalker"}}`))
			return &http.Response{StatusCode: 200, Body: ioutil.NopCloser(body)}
		})

		httpJsonOptions := DataSourceHttpJsonOptions{
			HttpClient: &http.Client{
				Transport: roundTripper,
			},
		}

		engine, err := NewExecutionEngine(abstractlogger.NoopLogger, schema, plannerConfig)
		assert.NoError(t, err)

		err = engine.AddHttpJsonDataSourceWithOptions("HttpJsonDataSource", httpJsonOptions)
		assert.NoError(t, err)

		executionRes, err := engine.Execute(context.Background(), &request, ExecutionOptions{ExtraArguments: extraVariablesBytes})
		assert.NoError(t, err)
		assert.Equal(t, `{"data":{"hero":{"name":"Luke Skywalker"}}}`, executionRes.Buffer().String())
	})

	t.Run("execute with empty request object should not panic", func(t *testing.T) {

		request := Request{}

		plannerConfig := datasource.PlannerConfiguration{
			TypeFieldConfigurations: []datasource.TypeFieldConfiguration{
				{
					TypeName:  "Query",
					FieldName: "hero",
					Mapping: &datasource.MappingConfiguration{
						Disabled: false,
						Path:     "hero",
					},
					DataSource: datasource.SourceConfig{
						Name: "HttpJsonDataSource",
						Config: func() []byte {
							data, _ := json.Marshal(datasource.HttpJsonDataSourceConfig{
								Host: "example.com",
								URL:  "/",
								Method: func() *string {
									method := "GET"
									return &method
								}(),
								DefaultTypeName: func() *string {
									typeName := "Hero"
									return &typeName
								}(),
							})
							return data
						}(),
					},
				},
			},
		}

		roundTripper := testRoundTripper(func(req *http.Request) *http.Response {
			assert.Equal(t, "example.com", req.URL.Host)
			assert.Equal(t, "/", req.URL.Path)

			body := bytes.NewBuffer([]byte(`{"hero": {"name": "Luke Skywalker"}}`))
			return &http.Response{StatusCode: 200, Body: ioutil.NopCloser(body)}
		})

		httpJsonOptions := DataSourceHttpJsonOptions{
			HttpClient: &http.Client{
				Transport: roundTripper,
			},
		}

		engine, err := NewExecutionEngine(abstractlogger.NoopLogger, schema, plannerConfig)
		assert.NoError(t, err)

		err = engine.AddHttpJsonDataSourceWithOptions("HttpJsonDataSource", httpJsonOptions)
		assert.NoError(t, err)

		executionRes, err := engine.Execute(context.Background(), &request, ExecutionOptions{ExtraArguments: extraVariablesBytes})
		assert.Error(t,err)
		assert.Equal(t, ``, executionRes.Buffer().String())
	})

	t.Run("execute with custom roundtripper for simple hero query on GraphqlDataSource", func(t *testing.T) {
		query := starwars.LoadQuery(t, starwars.FileSimpleHeroQuery, nil)
		request := Request{}
		err := UnmarshalRequest(bytes.NewBuffer(query), &request)
		require.NoError(t, err)

		plannerConfig := datasource.PlannerConfiguration{
			TypeFieldConfigurations: []datasource.TypeFieldConfiguration{
				{
					TypeName:  "query",
					FieldName: "hero",
					Mapping: &datasource.MappingConfiguration{
						Disabled: false,
						Path:     "hero",
					},
					DataSource: datasource.SourceConfig{
						Name: "GraphqlDataSource",
						Config: func() []byte {
							data, _ := json.Marshal(datasource.GraphQLDataSourceConfig{
								Host: "example.com",
								URL:  "/",
								Method: func() *string {
									method := "GET"
									return &method
								}(),
							})
							return data
						}(),
					},
				},
			},
		}

		roundTripper := testRoundTripper(func(req *http.Request) *http.Response {
			assert.Equal(t, "example.com", req.URL.Host)
			assert.Equal(t, "/", req.URL.Path)

			body := bytes.NewBuffer([]byte(`{"data":{"hero":{"name":"Luke Skywalker"}}}`))
			return &http.Response{StatusCode: 200, Body: ioutil.NopCloser(body)}
		})

		graphqlOptions := DataSourceGraphqlOptions{
			HttpClient: &http.Client{
				Transport: roundTripper,
			},
		}

		engine, err := NewExecutionEngine(abstractlogger.NoopLogger, schema, plannerConfig)
		assert.NoError(t, err)

		err = engine.AddGraphqlDataSourceWithOptions("GraphqlDataSource", graphqlOptions)
		assert.NoError(t, err)

		executionRes, err := engine.Execute(context.Background(), &request, ExecutionOptions{ExtraArguments: extraVariablesBytes})
		assert.NoError(t, err)
		assert.Equal(t, `{"data":{"hero":{"name":"Luke Skywalker"}}}`, executionRes.Buffer().String())
	})
}

func stringify(any interface{}) []byte {
	out, _ := json.Marshal(any)
	return out
}

func stringPtr(str string) *string {
	return &str
}

func TestExampleExecutionEngine_Concatenation(t *testing.T) {

	schema, err := NewSchemaFromString(`
		schema { query: Query }
		type Query { friend: Friend }
		type Friend { firstName: String lastName: String fullName: String }
	`)

	assert.NoError(t, err)

	friendServer := httptest.NewServer(http.HandlerFunc(func(w http.ResponseWriter, r *http.Request) {
		_, _ = w.Write([]byte(`{"firstName":"Jens","lastName":"Neuse"}`))
	}))

	defer friendServer.Close()

	pipelineConcat := `
	{
		"steps": [
			{
				"kind": "JSON",
				"config": {
					"template": "{\"fullName\":\"{{ .firstName }} {{ .lastName }}\"}"
				}
			}
  		]
	}`

	plannerConfig := datasource.PlannerConfiguration{
		TypeFieldConfigurations: []datasource.TypeFieldConfiguration{
			{
				TypeName:  "query",
				FieldName: "friend",
				Mapping: &datasource.MappingConfiguration{
					Disabled: true,
				},
				DataSource: datasource.SourceConfig{
					Name: "HttpJsonDataSource",
					Config: stringify(datasource.HttpJsonDataSourceConfig{
						Host:   friendServer.URL,
						Method: stringPtr("GET"),
					}),
				},
			},
			{
				TypeName:  "Friend",
				FieldName: "fullName",
				DataSource: datasource.SourceConfig{
					Name: "FriendFullName",
					Config: stringify(datasource.PipelineDataSourceConfig{
						ConfigString: stringPtr(pipelineConcat),
						InputJSON:    `{"firstName":"{{ .object.firstName }}","lastName":"{{ .object.lastName }}"}`,
					}),
				},
			},
		},
	}

	engine, err := NewExecutionEngine(abstractlogger.NoopLogger, schema, plannerConfig)
	assert.NoError(t, err)
	err = engine.AddHttpJsonDataSource("HttpJsonDataSource")
	assert.NoError(t, err)
	err = engine.AddDataSource("FriendFullName", datasource.PipelineDataSourcePlannerFactoryFactory{})
	assert.NoError(t, err)

	request := &Request{
		Query: `query { friend { firstName lastName fullName }}`,
	}

	executionRes, err := engine.Execute(context.Background(), request, ExecutionOptions{})
	assert.NoError(t, err)

	expected := `{"data":{"friend":{"firstName":"Jens","lastName":"Neuse","fullName":"Jens Neuse"}}}`
	actual := executionRes.Buffer().String()
	assert.Equal(t, expected, actual)
<<<<<<< HEAD
=======
}

func BenchmarkExecutionEngine(b *testing.B) {

	newEngine := func() *ExecutionEngine {
		schema, err := NewSchemaFromString(`type Query { hello: String}`)
		assert.NoError(b, err)
		plannerConfig := datasource.PlannerConfiguration{
			TypeFieldConfigurations: []datasource.TypeFieldConfiguration{
				{
					TypeName:  "query",
					FieldName: "hello",
					Mapping: &datasource.MappingConfiguration{
						Disabled: true,
					},
					DataSource: datasource.SourceConfig{
						Name: "HelloDataSource",
						Config: stringify(datasource.StaticDataSourceConfig{
							Data: "world",
						}),
					},
				},
			},
		}
		engine, err := NewExecutionEngine(abstractlogger.NoopLogger, schema, plannerConfig)
		assert.NoError(b, err)
		assert.NoError(b, engine.AddDataSource("HelloDataSource", datasource.StaticDataSourcePlannerFactoryFactory{}))
		return engine
	}

	ctx := context.Background()
	req := &Request{
		Query: "{hello}",
	}
	out := bytes.Buffer{}
	err := newEngine().ExecuteWithWriter(ctx, req, &out, ExecutionOptions{})
	assert.NoError(b, err)
	assert.Equal(b,"{\"data\":{\"hello\":\"world\"}}",out.String())

	pool := sync.Pool{
		New: func() interface{}{
			return newEngine()
		},
	}

	b.SetBytes(int64(out.Len()))
	b.ResetTimer()
	b.ReportAllocs()

	b.RunParallel(func(pb *testing.PB) {
		for pb.Next() {
			engine := pool.Get().(*ExecutionEngine)
			_ = engine.ExecuteWithWriter(ctx, req, ioutil.Discard, ExecutionOptions{})
			pool.Put(engine)
		}
	})
>>>>>>> ca12fb0c
}<|MERGE_RESOLUTION|>--- conflicted
+++ resolved
@@ -214,7 +214,7 @@
 }
 
 func stringify(any interface{}) []byte {
-	out, _ := json.Marshal(any)
+	out,_ := json.Marshal(any)
 	return out
 }
 
@@ -224,16 +224,16 @@
 
 func TestExampleExecutionEngine_Concatenation(t *testing.T) {
 
-	schema, err := NewSchemaFromString(`
+	schema,err := NewSchemaFromString(`
 		schema { query: Query }
 		type Query { friend: Friend }
 		type Friend { firstName: String lastName: String fullName: String }
 	`)
 
-	assert.NoError(t, err)
-
-	friendServer := httptest.NewServer(http.HandlerFunc(func(w http.ResponseWriter, r *http.Request) {
-		_, _ = w.Write([]byte(`{"firstName":"Jens","lastName":"Neuse"}`))
+	assert.NoError(t,err)
+
+	friendServer := httptest.NewServer(http.HandlerFunc(func(w http.ResponseWriter,r *http.Request){
+		_,_ = w.Write([]byte(`{"firstName":"Jens","lastName":"Neuse"}`))
 	}))
 
 	defer friendServer.Close()
@@ -261,19 +261,19 @@
 				DataSource: datasource.SourceConfig{
 					Name: "HttpJsonDataSource",
 					Config: stringify(datasource.HttpJsonDataSourceConfig{
-						Host:   friendServer.URL,
+						Host: friendServer.URL,
 						Method: stringPtr("GET"),
 					}),
 				},
 			},
 			{
-				TypeName:  "Friend",
+				TypeName: "Friend",
 				FieldName: "fullName",
 				DataSource: datasource.SourceConfig{
-					Name: "FriendFullName",
+					Name:   "FriendFullName",
 					Config: stringify(datasource.PipelineDataSourceConfig{
 						ConfigString: stringPtr(pipelineConcat),
-						InputJSON:    `{"firstName":"{{ .object.firstName }}","lastName":"{{ .object.lastName }}"}`,
+						InputJSON: `{"firstName":"{{ .object.firstName }}","lastName":"{{ .object.lastName }}"}`,
 					}),
 				},
 			},
@@ -281,24 +281,22 @@
 	}
 
 	engine, err := NewExecutionEngine(abstractlogger.NoopLogger, schema, plannerConfig)
-	assert.NoError(t, err)
+	assert.NoError(t,err)
 	err = engine.AddHttpJsonDataSource("HttpJsonDataSource")
-	assert.NoError(t, err)
-	err = engine.AddDataSource("FriendFullName", datasource.PipelineDataSourcePlannerFactoryFactory{})
-	assert.NoError(t, err)
+	assert.NoError(t,err)
+	err = engine.AddDataSource("FriendFullName",datasource.PipelineDataSourcePlannerFactoryFactory{})
+	assert.NoError(t,err)
 
 	request := &Request{
 		Query: `query { friend { firstName lastName fullName }}`,
 	}
 
 	executionRes, err := engine.Execute(context.Background(), request, ExecutionOptions{})
-	assert.NoError(t, err)
+	assert.NoError(t,err)
 
 	expected := `{"data":{"friend":{"firstName":"Jens","lastName":"Neuse","fullName":"Jens Neuse"}}}`
 	actual := executionRes.Buffer().String()
-	assert.Equal(t, expected, actual)
-<<<<<<< HEAD
-=======
+	assert.Equal(t,expected,actual)
 }
 
 func BenchmarkExecutionEngine(b *testing.B) {
@@ -355,5 +353,4 @@
 			pool.Put(engine)
 		}
 	})
->>>>>>> ca12fb0c
 }