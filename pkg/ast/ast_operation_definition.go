package ast

import (
	"math"

	"github.com/jensneuse/graphql-go-tools/internal/pkg/unsafebytes"
	"github.com/jensneuse/graphql-go-tools/pkg/lexer/position"
)

type OperationType int

const (
	OperationTypeUnknown OperationType = iota
	OperationTypeQuery
	OperationTypeMutation
	OperationTypeSubscription
)

type OperationDefinition struct {
	OperationType          OperationType      // one of query, mutation, subscription
	OperationTypeLiteral   position.Position  // position of the operation type literal, if present
	Name                   ByteSliceReference // optional, user defined name of the operation
	HasVariableDefinitions bool
	VariableDefinitions    VariableDefinitionList // optional, e.g. ($devicePicSize: Int)
	HasDirectives          bool
	Directives             DirectiveList // optional, e.g. @foo
	SelectionSet           int           // e.g. {field}
	HasSelections          bool
}

func (d *Document) OperationDefinitionNameBytes(ref int) ByteSlice {
	return d.Input.ByteSlice(d.OperationDefinitions[ref].Name)
}

func (d *Document) OperationDefinitionNameString(ref int) string {
	return unsafebytes.BytesToString(d.Input.ByteSlice(d.OperationDefinitions[ref].Name))
}

func (d *Document) AddOperationDefinitionToRootNodes(definition OperationDefinition) Node {
	d.OperationDefinitions = append(d.OperationDefinitions, definition)
	node := Node{Kind: NodeKindOperationDefinition, Ref: len(d.OperationDefinitions) - 1}
	d.RootNodes = append(d.RootNodes, node)
	return node
}

func (d *Document) AddVariableDefinitionToOperationDefinition(operationDefinitionRef, variableValueRef, typeRef int) {
	if !d.OperationDefinitions[operationDefinitionRef].HasVariableDefinitions {
		d.OperationDefinitions[operationDefinitionRef].HasVariableDefinitions = true
		d.OperationDefinitions[operationDefinitionRef].VariableDefinitions.Refs = d.Refs[d.NextRefIndex()][:0]
	}
	variableDefinition := VariableDefinition{
		VariableValue: Value{
			Kind: ValueKindVariable,
			Ref:  variableValueRef,
		},
		Type: typeRef,
	}
	d.VariableDefinitions = append(d.VariableDefinitions, variableDefinition)
	ref := len(d.VariableDefinitions) - 1
	d.OperationDefinitions[operationDefinitionRef].VariableDefinitions.Refs =
		append(d.OperationDefinitions[operationDefinitionRef].VariableDefinitions.Refs, ref)
}

const (
	alphabet = `abcdefghijklmnopqrstuvwxyz`
)

func (d *Document) GenerateUnusedVariableDefinitionName(operationDefinition int) []byte {
<<<<<<< HEAD
	for i := 1;i<math.MaxInt64;i++{
		out := make([]byte,i)
		for j := range alphabet {
			for k := 0;k<i;k++{
				out[k] = alphabet[j]
			}
			_,exists := d.VariableDefinitionByNameAndOperation(operationDefinition,out)
=======
	var i, k int64

	for i = 1; i < math.MaxInt64; i++ {
		out := make([]byte, i)
		for j := range alphabet {
			for k = 0; k < i; k++ {
				out[k] = alphabet[j]
			}
			_, exists := d.VariableDefinitionByNameAndOperation(operationDefinition, out)
>>>>>>> 4bd80f28
			if !exists {
				return out
			}
		}
	}
<<<<<<< HEAD
=======

>>>>>>> 4bd80f28
	return nil
}<|MERGE_RESOLUTION|>--- conflicted
+++ resolved
@@ -66,15 +66,6 @@
 )
 
 func (d *Document) GenerateUnusedVariableDefinitionName(operationDefinition int) []byte {
-<<<<<<< HEAD
-	for i := 1;i<math.MaxInt64;i++{
-		out := make([]byte,i)
-		for j := range alphabet {
-			for k := 0;k<i;k++{
-				out[k] = alphabet[j]
-			}
-			_,exists := d.VariableDefinitionByNameAndOperation(operationDefinition,out)
-=======
 	var i, k int64
 
 	for i = 1; i < math.MaxInt64; i++ {
@@ -84,15 +75,11 @@
 				out[k] = alphabet[j]
 			}
 			_, exists := d.VariableDefinitionByNameAndOperation(operationDefinition, out)
->>>>>>> 4bd80f28
 			if !exists {
 				return out
 			}
 		}
 	}
-<<<<<<< HEAD
-=======
 
->>>>>>> 4bd80f28
 	return nil
 }